--- conflicted
+++ resolved
@@ -80,12 +80,13 @@
 # for colored output of 'tree'
 eval "$(dircolors)"
 
+bindkey '^U' backward-kill-line
+
 # https://github.com/junegunn/fzf
 # command-line fuzzy finder
 source ~/dotfiles/fzf/shell/completion.zsh
 source ~/dotfiles/fzf/shell/key-bindings.zsh
 
-<<<<<<< HEAD
 # gsutil command completion
 if [[ -e /usr/share/autojump/autojump.zsh ]]; then
     source /usr/share/google-cloud-sdk/completion.zsh.inc
@@ -99,7 +100,3 @@
 if [[ -e ~/miniconda3/etc/profile.d/conda.sh ]]; then
     source ~/miniconda3/etc/profile.d/conda.sh
 fi
-
-=======
-bindkey '^U' backward-kill-line
->>>>>>> 6c41c9f8
