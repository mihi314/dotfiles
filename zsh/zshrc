--- conflicted
+++ resolved
@@ -71,15 +71,18 @@
 # To prevent % after every command in conemu. see: http://superuser.com/questions/645599/why-is-a-percent-sign-appearing-before-each-prompt-on-zsh-in-windows
 unsetopt PROMPT_SP
 
-<<<<<<< HEAD
-source /usr/share/autojump/autojump.zsh
-=======
 export GTK_IM_MODULE=ibus
 export XMODIFIERS=@im=ibus
 export QT_IM_MODULE=ibus
 
-source /etc/profile.d/autojump.zsh
+# on archlinux
+if [[ -e /etc/profile.d/autojump.zsh ]]; then
+    source /etc/profile.d/autojump.zsh
+fi
+# on ubuntu
+if [[ -e /usr/share/autojump/autojump.zsh ]]; then
+    source /usr/share/autojump/autojump.zsh
+fi
 
 # for colored output of 'tree'
-eval $(dircolors)
->>>>>>> 1407b668
+eval $(dircolors)